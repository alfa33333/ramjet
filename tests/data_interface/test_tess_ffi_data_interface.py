--- conflicted
+++ resolved
@@ -50,7 +50,6 @@
         assert np.array_equal(fluxes, ffi_pickle_contents[6])
         assert np.array_equal(times, ffi_pickle_contents[4])
 
-<<<<<<< HEAD
     def test_can_obtain_ffi_pickle_directories(self, data_interface):
         ffi_root_directory = Path('tests/data_interface/test_tess_ffi_data_interface_resources/ffi_lightcurves')
         expected_directories = [
@@ -89,7 +88,8 @@
         ]
         magnitude_filtered_paths = list(data_interface.glob_pickle_path_for_magnitude(ffi_root_directory, 12))
         assert sorted(magnitude_filtered_paths) == sorted(expected_paths)
-=======
+
+
     @patch.object(ramjet.data_interface.tess_ffi_data_interface.pickle, 'load')
     @patch.object(Path, 'open')
     def test_can_load_fluxes_flux_errors_and_times_from_ffi_pickle_files(self, mock_open, mock_pickle_load,
@@ -113,5 +113,4 @@
         assert sector1 == 1
         tic_id2, sector2 = data_interface.get_tic_id_and_sector_from_file_path('tesslc_12345678.pkl')
         assert tic_id2 == 12345678
-        assert sector2 is None
->>>>>>> a7f07cef
+        assert sector2 is None