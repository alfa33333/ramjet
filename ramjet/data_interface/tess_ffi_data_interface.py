--- conflicted
+++ resolved
@@ -51,7 +51,6 @@
         return fluxes, times
 
     @staticmethod
-<<<<<<< HEAD
     def get_pickle_directories(ffi_root_directory: Path) -> List[Path]:
         """
         Gets the list of pickle containing directories based on the root FFI directory. This function assumes
@@ -106,7 +105,8 @@
         pickle_subdirectories = self.get_pickle_directories(ffi_root_directory)
         generator = self.create_path_list_pickle_repeating_generator(pickle_subdirectories)
         return generator
-=======
+
+    @staticmethod
     def load_fluxes_flux_errors_and_times_from_pickle_file(
                 file_path: Union[Path, str], flux_type_index: FfiDataIndexes = FfiDataIndexes.CORRECTED_FLUX
             ) -> (np.ndarray, np.ndarray):
@@ -149,5 +149,4 @@
         if match:
             return int(match.group(1)), None
         # Raise an error if none of the patterns matched.
-        raise ValueError(f'{file_path} does not match a known pattern to extract TIC ID and sector from.')
->>>>>>> a7f07cef
+        raise ValueError(f'{file_path} does not match a known pattern to extract TIC ID and sector from.')