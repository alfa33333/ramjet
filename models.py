"""Code for network architectures."""
from tensorflow import sigmoid
from tensorflow.python.keras import Sequential
<<<<<<< HEAD
from tensorflow.python.keras.layers import Conv3D, MaxPool3D, Flatten, Dense, Reshape, LeakyReLU, Conv1D, \
    BatchNormalization
=======
from tensorflow.python.keras.layers import Conv3D, MaxPool3D, Flatten, Dense, Reshape, LeakyReLU, BatchNormalization
>>>>>>> 8b5f15fa
from tensorflow.python.keras.regularizers import l2


class SanityCheckNetwork(Sequential):
    """A network consisting of a single fully connected layer."""
    def __init__(self):
        super().__init__()
        self.add(Flatten())
        self.add(Dense(1, activation=sigmoid))
        self.add(Reshape([1]))


class SimpleCubeCnn(Sequential):
    """A simple 3D CNN for TESS data cubes."""
    def __init__(self):
        super().__init__()
        leaky_relu = LeakyReLU(alpha=0.01)
        l2_regularizer = l2(0.001)
        self.add(Conv3D(16, [3, 3, 1], activation=leaky_relu, kernel_regularizer=l2_regularizer))
        self.add(Conv3D(16, [1, 1, 4], activation=leaky_relu, kernel_regularizer=l2_regularizer))
        self.add(BatchNormalization())
        self.add(MaxPool3D([1, 1, 2]))
        self.add(Conv3D(32, [3, 3, 1], activation=leaky_relu, kernel_regularizer=l2_regularizer))
        self.add(Conv3D(32, [1, 1, 4], activation=leaky_relu, kernel_regularizer=l2_regularizer))
        self.add(BatchNormalization())
        self.add(MaxPool3D([1, 1, 2]))
        self.add(Conv3D(64, [3, 3, 1], activation=leaky_relu, kernel_regularizer=l2_regularizer))
        self.add(Conv3D(64, [1, 1, 4], activation=leaky_relu, kernel_regularizer=l2_regularizer))
        self.add(BatchNormalization())
        self.add(MaxPool3D([1, 1, 2]))
        self.add(Conv3D(128, [4, 4, 1], activation=leaky_relu, kernel_regularizer=l2_regularizer))
        self.add(Conv3D(128, [1, 1, 4], activation=leaky_relu, kernel_regularizer=l2_regularizer))
        self.add(BatchNormalization())
        self.add(MaxPool3D([1, 1, 2]))
        self.add(Conv3D(128, [1, 1, 4], activation=leaky_relu, kernel_regularizer=l2_regularizer))
        self.add(BatchNormalization())
        self.add(MaxPool3D([1, 1, 2]))
        self.add(Conv3D(128, [1, 1, 4], activation=leaky_relu, kernel_regularizer=l2_regularizer))
        self.add(BatchNormalization())
        self.add(MaxPool3D([1, 1, 2]))
        self.add(Conv3D(32, [1, 1, 9], activation=leaky_relu, kernel_regularizer=l2_regularizer))
        self.add(Conv3D(16, [1, 1, 1], activation=leaky_relu, kernel_regularizer=l2_regularizer))
        self.add(Conv3D(1, [1, 1, 1], activation=sigmoid))
        self.add(Reshape([1]))


class SimpleLightcurveCnn(Sequential):
    """A simple 1D CNN for lightcurves."""
    def __init__(self):
        super().__init__()
        leaky_relu = LeakyReLU(alpha=0.01)
        l2_regularizer = l2(0.001)
        self.add(Conv1D(8, kernel_size=4, strides=2, activation=leaky_relu, kernel_regularizer=l2_regularizer))
        self.add(Conv1D(8, kernel_size=4, strides=2, activation=leaky_relu, kernel_regularizer=l2_regularizer))
        self.add(BatchNormalization(renorm=True))
        self.add(Conv1D(8, kernel_size=4, strides=2, activation=leaky_relu, kernel_regularizer=l2_regularizer))
        self.add(BatchNormalization(renorm=True))
        self.add(Conv1D(16, kernel_size=4, strides=2, activation=leaky_relu, kernel_regularizer=l2_regularizer))
        self.add(BatchNormalization(renorm=True))
        self.add(Conv1D(16, kernel_size=4, strides=2, activation=leaky_relu, kernel_regularizer=l2_regularizer))
        self.add(BatchNormalization(renorm=True))
        self.add(Conv1D(16, kernel_size=4, strides=2, activation=leaky_relu, kernel_regularizer=l2_regularizer))
        self.add(BatchNormalization(renorm=True))
        self.add(Conv1D(32, kernel_size=4, strides=2, activation=leaky_relu, kernel_regularizer=l2_regularizer))
        self.add(BatchNormalization(renorm=True))
        self.add(Conv1D(32, kernel_size=4, strides=2, activation=leaky_relu, kernel_regularizer=l2_regularizer))
        self.add(BatchNormalization(renorm=True))
        self.add(Conv1D(32, kernel_size=4, strides=2, activation=leaky_relu, kernel_regularizer=l2_regularizer))
        self.add(BatchNormalization(renorm=True))
        self.add(Conv1D(64, kernel_size=4, strides=2, activation=leaky_relu, kernel_regularizer=l2_regularizer))
        self.add(BatchNormalization(renorm=True))
        self.add(Conv1D(64, kernel_size=4, strides=2, activation=leaky_relu, kernel_regularizer=l2_regularizer))
        self.add(BatchNormalization(renorm=True))
        self.add(Conv1D(10, kernel_size=12, activation=leaky_relu, kernel_regularizer=l2_regularizer))
        self.add(Conv1D(1, [1], activation=sigmoid))
        self.add(Reshape([1]))<|MERGE_RESOLUTION|>--- conflicted
+++ resolved
@@ -1,12 +1,8 @@
 """Code for network architectures."""
 from tensorflow import sigmoid
 from tensorflow.python.keras import Sequential
-<<<<<<< HEAD
 from tensorflow.python.keras.layers import Conv3D, MaxPool3D, Flatten, Dense, Reshape, LeakyReLU, Conv1D, \
     BatchNormalization
-=======
-from tensorflow.python.keras.layers import Conv3D, MaxPool3D, Flatten, Dense, Reshape, LeakyReLU, BatchNormalization
->>>>>>> 8b5f15fa
 from tensorflow.python.keras.regularizers import l2
 
 
